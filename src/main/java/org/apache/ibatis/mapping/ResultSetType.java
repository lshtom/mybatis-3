--- conflicted
+++ resolved
@@ -22,14 +22,9 @@
  */
 public enum ResultSetType {
   /**
-<<<<<<< HEAD
-   * Special value that indicate to use default value.
-   * @since 3.4.5
-=======
    * behavior with same as unset (driver dependent).
    *
    * @since 3.5.0
->>>>>>> a0ffc719
    */
   DEFAULT(-1),
   FORWARD_ONLY(ResultSet.TYPE_FORWARD_ONLY),
